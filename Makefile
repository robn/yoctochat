--- conflicted
+++ resolved
@@ -1,6 +1,5 @@
 CFLAGS := -Wall -ggdb
 
-<<<<<<< HEAD
 PROGRAMS_SIMPLE := yc_select yc_poll
 PROGRAMS_URING :=
 
@@ -9,10 +8,9 @@
 PROGRAMS_SIMPLE += yc_epoll
 PROGRAMS_URING  += yc_uring
 endif
-=======
-PROGRAMS_SIMPLE := yc_select yc_poll yc_epoll yc_kqueue
-PROGRAMS_URING  := yc_uring
->>>>>>> d8e91acb
+ifeq ($(UNAME_S),FreeBSD)
+PROGRAMS_SIMPLE += yc_kqueue
+endif
 
 all: $(PROGRAMS_SIMPLE) $(PROGRAMS_URING)
 
